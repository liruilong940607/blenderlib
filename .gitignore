--- conflicted
+++ resolved
@@ -130,8 +130,4 @@
 
 .DS_Store
 data/
-<<<<<<< HEAD
-results*
-=======
-results*/
->>>>>>> 7b1d01fb
+results*